# uefi - [Unreleased]

## Added
- Added `boot::signal_event`.
- Added conversions between `proto::network::IpAddress` and `core::net` types.
- Added conversions between `proto::network::MacAddress` and the `[u8; 6]` type that's more commonly used to represent MAC addresses.
- Added `proto::media::disk_info::DiskInfo`.
- Added `mem::AlignedBuffer`.
- Added `proto::device_path::DevicePath::append_path()`.
- Added `proto::device_path::DevicePath::append_node()`.

## Changed
- **Breaking:** Removed `BootPolicyError` as `BootPolicy` construction is no
  longer fallible. `BootPolicy` now tightly integrates the new `Boolean` type
  of `uefi-raw`.
- **Breaking:** The `pxe::BaseCode::tftp_read_dir` and
  `pxe::BaseCode::mtftp_read_dir` methods now take `&mut self` instead of
  `&self`.
- **Breaking:** The `pxe::Mode` struct is now opaque. Use method calls to access
  mode data instead of direct field access.
<<<<<<< HEAD
- **Breaking:** `PoolDevicePathNode` and `PoolDevicePath` moved from module
  `proto::device_path::text` to `proto::device_path`.
=======
- **Breaking:** `exit_boot_services` now consumes a `Option<MemoryType>` which
  defaults to the recommended value of `MemoryType::LOADER_DATA`.
>>>>>>> c8ccc4f9
- `boot::memory_map()` will never return `Status::BUFFER_TOO_SMALL` from now on,
  as this is considered a hard internal error where users can't do anything
  about it anyway. It will panic instead.
- `SimpleNetwork::transmit` now passes the correct buffer size argument.
  Previously it incorrectly added the header size to the buffer length, which
  could cause the firmware to read past the end of the buffer.
- `boot::allocate_pages` no longer panics if the allocation is at address
  zero. The allocation is retried instead, and in all failure cases an error is
  returned rather than panicking.
- The `Display` impl for `CStr8` now excludes the trailing null character.
- `VariableKeys` initializes with a larger name buffer to work around firmware
  bugs on some devices.


# uefi - 0.34.1 (2025-02-07)

Trivial release to fix crate license documentation.


# uefi - 0.34.0 (2025-02-07)

As of this release, the project has been relicensed from MPL-2.0 to
Apache-2.0/MIT, to better align with the Rust crate ecosystem. (This does not
alter the license of previous releases.)
Details at <https://github.com/rust-osdev/uefi-rs/issues/1470>.

## Added
- Added `proto::device_path::PoolDevicePath` and
  `proto::device_path::PoolDevicePathNode`.

## Changed
- MSRV increased to 1.81.
- `core::error::Error` impls are no longer gated by the `unstable` feature.
- Fixed missing checks in the `TryFrom` conversion from `&DevicePathNode` to
  specific node types. The node type and subtype are now checked, and
  `NodeConversionError::DifferentType` is returned if they do not match.
- **Breaking:** Fixed memory leaks in `DevicePathFromText` protocol. The methods
  now return wrapper objects that free the device path / device path node on
  drop.


# uefi - 0.33.0 (2024-10-23)

See [Deprecating SystemTable/BootServices/RuntimeServices][funcmigrate] for
details of the deprecated items that were removed in this release.

## Added
- Impl `PartialEq` and `Eq` for `GptPartitionEntry`.
- Added `CStr16::from_u16_until_nul` and `CStr16::from_char16_until_nul`.

## Changed
- **Breaking:** Deleted the deprecated `BootServices`, `RuntimeServices`, and
  `SystemTable` structs.
- **Breaking:** Deleted deprecated functions `allocator::init`,
  `allocator::exit_boot_services`, `helpers::system_table`,
  `table::system_table_boot`, and `table::system_table_runtime`.
- **Breaking:** `FileSystem` no longer has a lifetime parameter, and the
  deprecated conversion from `uefi::table::boot::ScopedProtocol` has been
  removed.
- Fixed `boot::open_protocol` to properly handle a null interface pointer.
- `VariableKey` now has a public `name` field. This `name` field always contains
  a valid string, so the `VariableKey::name()` method has been deprecated. Since
  all fields of `VariableKey` are now public, the type can be constructed by
  users.
- The `VariableKeys` iterator will now yield an error item if a variable name is
  not UCS-2.

# uefi - 0.32.0 (2024-09-09)

See [Deprecating SystemTable/BootServices/RuntimeServices][funcmigrate] for
details of the deprecations in this release.

We added documentation to `lib.rs` and the [uefi-rs book] about how
`uefi` compares to "standard Rust binaries" for UEFI (those using `std`), and
how to integrate the `uefi` crate into them.

## Added
- Added `Handle::new`.
- Added the `uefi::boot`, `uefi::runtime`, and `uefi::system` modules to the
  prelude.
- Added `runtime::variable_exists`.

## Changed
- The `BootServices`, `RuntimeServices`, and `SystemTable` structs have been
  deprecated (as well as related types `Boot`, `Runtime`, and
  `SystemTableView`). Use the `uefi::boot` and `uefi::runtime`, and
  `uefi::system` modules instead.
- In `uefi::table::boot`, `ScopedProtocol`, `TplGuard`, `ProtocolsPerHandle`,
  and `HandleBuffer` have been deprecated. Use the structs of the same name in
  `uefi::boot` instead.
- `uefi::table::system_table_boot` and `uefi::table::system_table_runtime` have
  been deprecated. Use the `uefi::runtime` and `uefi::boot` modules instead.
- **Breaking:** The conversion functions between device paths and text no longer
  take a `BootServices` argument. The global system table is used instead.
- **Breaking:** `GraphicsOutput::modes` no longer takes a `BootServices`
  argument. The global system table is used instead.
- **Breaking:** `ComponentName::open` no longer takes a `BootServices`
  argument. The global system table is used instead.
- `allocator::init` and `allocator::exit_boot_services` have been
  deprecated. These functions are now no-ops. The allocator now internally uses
  the global system table.
- `FileSystem::new` now accepts `boot::ScopedProtocol` in addition to
  `table::boot::ScopedProtocol`.


# uefi - 0.31.0 (2024-08-21)

See [Deprecating SystemTable/BootServices/RuntimeServices][funcmigrate] for
details of the new `system`/`boot`/`runtime` modules, and upcoming deprecations.

## Added
- `uefi::system` is a new module that provides freestanding functions for
  accessing fields of the global system table.
- `uefi::boot` is a new module that provides freestanding functions for
  boot services using the global system table.
- `uefi::runtime` is a new module that provides freestanding functions for
  runtime services using the global system table.
- `uefi::table::system_table_raw` is a new function to retrieve a raw pointer to
  the global system table.
- Add standard derives for `ConfigTableEntry`.
- `PcrEvent`/`PcrEventInputs` impl `Align`, `Eq`, and `PartialEq`.
- Added `PcrEvent::new_in_box` and `PcrEventInputs::new_in_box`.
- `VariableKey` impls `Clone`, `Eq`, `PartialEq`, `Ord`, `PartialOrd`, and `Hash`.
- The traits `MemoryMap` and `MemoryMapMut` have been introduced together with
  the implementations `MemoryMapRef`, `MemoryMapRefMut`, and `MemoryMapOwned`.
  This comes with some changes. Read below. We recommend to directly use the
  implementations instead of the traits.
- Added `LoadFile` and `LoadFile2` which abstracts over the `LOAD_FILE` and
  `LOAD_FILE2` protocols. The UEFI test runner includes an integration test
  that shows how Linux loaders can use this to implement the initrd loading
  mechanism used in Linux.

## Changed
- **Breaking:** `uefi::helpers::init` no longer takes an argument.
- The lifetime of the `SearchType` returned from
  `BootServices::register_protocol_notify` is now tied to the protocol GUID.
  The old `MemoryMap` was renamed to `MemoryMapOwned`.
  - `pub fn memory_map(&self, mt: MemoryType) -> Result<MemoryMap>` now returns
     a `MemoryMapOwned`.
- **Breaking:** `PcrEvent::new_in_buffer` and `PcrEventInputs::new_in_buffer`
  now take an initialized buffer (`[u8`] instead of `[MaybeUninit<u8>]`), and if
  the buffer is too small the required size is returned in the error data.
- **Breaking:** The type `MemoryMap` was renamed to `MemoryMapOwned`. `MemoryMap`
  is now a trait. Read the [documentation](https://docs.rs/uefi/latest/uefi/) of the
  `uefi > mem > memory_map` module to learn more.
- **Breaking:** Exports of Memory Map-related types from `uefi::table::boot` are
  now removed. Use `uefi::mem::memory_map` instead. The patch you have to apply
  to the `use` statements of your code might look as follows:
  ```diff
  < use uefi::table::boot::{BootServices, MemoryMap, MemoryMapMut, MemoryType};
  ---
  > use uefi::mem::memory_map::{MemoryMap, MemoryMapMut, MemoryType};
  > use uefi::table::boot::BootServices;
  ```
- **Breaking:** Added a new `BootPolicy` type which breaks existing usages
  of `LoadImageSource`.

[funcmigrate]: ../docs/funcs_migration.md

# uefi - 0.30.0 (2024-08-02)

## Changed
- **Breaking:**: Fixed a bug in the impls of `TryFrom<&[u8]>` for
  `&DevicePathHeader`, `&DevicePathNode` and `&DevicePath` that could lead to
  memory unsafety. See <https://github.com/rust-osdev/uefi-rs/issues/1281>.


# uefi - 0.29.0 (2024-07-02)

## Added
- Added `RuntimeServices::update_capsule`.
- Added `RuntimeServices::query_capsule_capabilities`.
- The logger from `uefi::helpers` now also logs to the [debugcon](https://phip1611.de/blog/how-to-use-qemus-debugcon-feature/)
  device (QEMU) respectively the debug-console (cloud-hypervisor). This only
  works on x86. It is activated by default (only on x86) and can be deactivated
  by removing the `log-debugcon` cargo feature. The major benefit is that one
  can get log messages even after one exited the boot services.
- Added `table::{set_system_table, system_table_boot, system_table_runtime}`.
  This provides an initial API for global tables that do not require passing
  around a reference.
- Added `ResetNotification` protocol.
- Added `TryFrom<&[u8]>` for `DevicePathHeader`, `DevicePathNode` and `DevicePath`.
- Added `ByteConversionError`.
- Re-exported `CapsuleFlags`.
- One can now specify in `TimeError` what fields of `Time` are outside its valid
  range. `Time::is_valid` has been updated accordingly.
- `MemoryMap::as_raw` which provides raw access to the memory map. This is for
  example useful if you create your own Multiboot2 bootloader that embeds the
  EFI mmap in a Multiboot2 boot information structure.
- `Mode` is now `Copy` and `Clone`.
- Added `TryFrom<&[u8]>` for `Time`.

## Changed
- `SystemTable::exit_boot_services` is now `unsafe`. See that method's
  documentation for details of obligations for callers.
- `BootServices::allocate_pool` now returns `NonZero<u8>` instead of
  `*mut u8`.
- `helpers::system_table` is deprecated, use `table::system_table_boot` instead.
- `BootServices::memory_map` changed its signature from \
  `pub fn memory_map<'buf>(&self, buffer: &'buf mut [u8]) -> Result<MemoryMap<'buf>> {` \
  to \
  `pub fn memory_map(&self, mt: MemoryType) -> Result<MemoryMap>`
  - Allocations now happen automatically internally on the UEFI heap. Also, the
    returned type is automatically freed on the UEFI heap, as long as boot
    services are not excited. By removing the need for that explicit buffer and
    the lifetime, the API is simpler.
- `GraphicsOutput::query_mode` is now private. Use `GraphicsOutput::modes`
  instead.

## Removed
- Removed the `panic-on-logger-errors` feature of the `uefi` crate. Logger
  errors are now silently ignored.


# uefi - 0.28.0 (2024-04-19)

## Added
- Added `Timestamp` protocol.
- Added `UnalignedSlice::as_ptr`.
- Added common derives for `Event` and `Handle`.
- `uefi::helpers::init` with the functionality that used to be in
`uefi::services`. With that, new features were added:
- `global_allocator`
- `panic_handler`
- `qemu`


# uefi - 0.27.0 (2024-03-17)

## Added
- Implemented `PartialEq<char>` for `Char8` and `Char16`.
- Added `CStr16::from_char16_with_nul` and `Char16::from_char16_with_nul_unchecked`.
- Added terminal GUID constants to `device_path::messaging::Vendor`.
- Added `MemoryMap::from_raw`.
- Implemented `Hash` for all char and string types.

## Changed
- `DevicePath::to_string` and `DevicePathNode::to_string` now return
  out-of-memory errors as part of the error type rather than with an `Option`.


# uefi - 0.26.0 (2023-11-12)

## Added
- Implemented `Index`, `IndexMut`, `get`, and `get_mut` on `MemoryMap`.
- Added `SystemTable::as_ptr`.

## Changed
- We fixed a memory leak in `GraphicsOutput::query_mode`. As a consequence, we
  had to add `&BootServices` as additional parameter.
- `BootServices::free_pages` and `BootServices::free_pool` are now `unsafe` to
  call, since it is possible to trigger UB by freeing memory that is still in use.
- `Logger` no longer requires exterior mutability. `Logger::new` is now `const`,
  takes no arguments, and creates the logger in a disabled state. Call
  `Logger::set_output` to enable it.
- `uefi::allocator::init` now takes a `&mut SystemTable<Boot>` instead of
  `&BootServices`.
- `BootServices::{install,reinstall,uninstall}_protocol_interface` now take
  `const` interface pointers.


# uefi - 0.25.0 (2023-10-10)

## Changed
- MSRV bumped to 1.70.
- `Input::wait_for_key_event` now returns an `Option<Event>`, and is no longer `const`.
- `Protocol::wait_for_input_event` now returns an `Option<Event>`, and is no longer `const`.
- `LoadedImage::device` now returns an `Option<Handle>` and is no longer `const`.
- `BootServices::get_image_file_system` now returns
  `ScopedProtocol<SimpleFileSystem>` instead of `fs::FileSystem`.
- `uefi::proto::shim` is now available on 32-bit x86 targets.
- `Parity` and `StopBits` are now a newtype-enums instead of Rust enums. Their
  members now have upper-case names.
- `FileSystem::try_exists` now returns `FileSystemResult<bool>`.
- `FileSystem::copy` is now more efficient for large files.
- `MpService::startup_all_aps` and `MpService::startup_this_ap` now accept an
    optional `event` parameter to allow non-blocking operation.
- Added `core::error::Error` implementations to all error types.
- `SystemTable::exit_boot_services` now takes one param `memory_type` to ensure
  the memory type of memory map.
- Added the `ShellParams` protocol

## Removed
- `BootServices::memmove` and `BootServices::set_mem` have been removed, use
  standard functions like `core::ptr::copy` and `core::ptr::write_bytes` instead.


# uefi - 0.24.0 (2023-06-20)

## Added
- `DevicePath::to_boxed`, `DevicePath::to_owned`, and `DevicePath::as_bytes`
- `DevicePathInstance::to_boxed`, `DevicePathInstance::to_owned`, and `DevicePathInstance::as_bytes`
- `DevicePathNode::data`
- Added `Event::from_ptr`, `Event::as_ptr`, and `Handle::as_ptr`.
- Added `ScopedProtocol::get` and `ScopedProtocol::get_mut` to access
  potentially-null interfaces without panicking.
- `DevicePath::to_string` and `DevicePathNode::to_string`

## Changed
- Renamed `LoadImageSource::FromFilePath` to `LoadImageSource::FromDevicePath`
- The `Deref` and `DerefMut` impls for `ScopedProtocol` will now panic if the
  interface pointer is null.


# uefi - 0.23.0 (2023-06-04)

## Changed
- Fixed function signature bug in `BootServices::install_configuration_table`.


# uefi - 0.22.0 (2023-06-01)

## Added
- Added `BootServices::install_configuration_table`.

## Changed
- Renamed `FileSystemIOErrorContext` to `IoErrorContext`.
- `ResetType` is now a newtype-enum instead of a Rust enum. Its members now have
  upper-case names.
- `PointerMode` and `PointerState` now contain arrays rather than tuples, as
  tuples are not FFI safe.
- `RegularFile::read` no longer returns `Option<usize>` in error data. A
  `BUFFER_TOO_SMALL` error can only occur when reading a directory, not a file.
- `RegularFile::read` now reads in 1 MiB chunks to avoid a bug in some
  firmware. This fix also applies to `fs::FileSystem::read`.


# uefi - 0.21.0 (2023-05-15)

## Added
- There is a new `fs` module that provides a high-level API for file-system
  access. The API is close to the `std::fs` module. The module also provides a
  `Path` and a `PathBuf` abstraction that is similar to the ones from
  `std::path`. However, they are adapted for UEFI.
- Multiple convenience methods for `CString16` and `CStr16`, including:
  - `CStr16::as_slice()`
  - `CStr16::num_chars()`
  - `CStr16::is_empty()`
  - `CString16::new()`
  - `CString16::is_empty()`
  - `CString16::num_chars()`
  - `CString16::replace_char()`
  - `CString16::push()`
  - `CString16::push_str()`
  - `From<&CStr16>` for `CString16`
  - `From<&CStr16>` for `String`
  - `From<&CString16>` for `String`
- Added `RuntimeServices::get_variable_boxed` (requires the `alloc` feature).
- Added `CStr16::as_bytes`
- Added `AsRef<[u8]>` and `Borrow<[u8]>` for `Cstr8` and `CStr16`.
- Added `LoadedImageDevicePath` protocol.
- Added `FileAttribute::is_directory(&self)` and
  `FileAttribute::is_regular_file(&self)`
- Added `LoadedImage::code_type()` and `LoadedImage::data_type()`
- `Allocator` will now use the memory type of the running UEFI binary:
  - `MemoryType::LOADER_DATA` for UEFI applications
  - `MemoryType::BOOT_SERVICES_DATA` for UEFI boot drivers
  - `MemoryType::RUNTIME_SERVICES_DATA` for UEFI runtime drivers

## Changed
- The `global_allocator` module has been renamed to `allocator`, and is now
  available regardless of whether the `global_allocator` feature is enabled. The
  `global_allocator` feature now only controls whether `allocator::Allocator` is
  set as Rust's global allocator.
- `Error::new` and `Error::from` now panic if the status is `SUCCESS`.
- `Image::get_image_file_system` now returns a `fs::FileSystem` instead of the
  protocol.
- `CString16::default` now always contains a null character.
- Conversion from `Status` to `Result` has been reworked. The `into_with`,
  `into_with_val`, and `into_with_err` methods have been removed from
  `Status`. `impl From<Status> for Result` has also been removed. A new
  `StatusExt` trait has been added that provides conversion methods to replace
  the ones that have been removed. `StatusExt` has been added to the prelude.
- The `Guid` struct and `guid!` macro implementations have been replaced with
  re-exports from the [`uguid`](https://docs.rs/uguid) crate. The `from_values`
  method has been removed; usually the `guid!` macro is a more convenient
  choice, but `new` or `from_bytes` can also be used if needed. There are also a
  number of new `Guid` methods.
- The `MEMORY_DESCRIPTOR_VERSION` constant has been moved to
  `MemoryDescriptor::VERSION`.
- The `Revision` struct's one field is now public.
- Renamed `CStr8::to_bytes` to `CStr8::as_bytes` and changed the semantics:
  The trailing null character is now always included in the returned slice.
- `DevicePathBuilder::with_vec` now clears the `Vec` before use.
- `bitflags` bumped from `1.3` to `2.1`
  - `GptPartitionAttributes` now has 16 additional `TYPE_SPECIFIC_BIT_<N>`
    constants.


# uefi - 0.20.0 (2023-03-19)

As of this release, the UEFI crates work on the stable channel. This requires
Rust 1.68 or higher.

## Added
- Added the `ComponentName1` and `ComponentName2` protocols. The `ComponentName`
  wrapper will automatically select `ComponentName2` if available, and fall back
  to `ComponentName1` otherwise.
- `FileType`, `FileHandle`, `RegularFile`, and `Directory` now implement `Debug`.
- Added `RuntimeServices::delete_variable()` helper method.
- Implement `Borrow` for `CString16` and `ToOwned` for `CStr16`.
- Every public struct now implements `Debug`. Exceptions are cases when there
  is no sensible way of presenting a useful Debug representation, such as for
  Unions.

## Changed
- `SystemTable::exit_boot_services` now takes no parameters and handles
  the memory map allocation itself. Errors are now treated as
  unrecoverable and will cause the system to reset.
- Re-export the `cstr8`, `cstr16`, and `entry` macros from the root of the
  `uefi` crate.
- `HandleBuffer` and `ProtocolsPerHandle` now implement `Deref`. The
  `HandleBuffer::handles` and `ProtocolsPerHandle::protocols` methods have been
  deprecated.
- Removed `'boot` lifetime from the `GraphicsOutput`, `Output`, `Pointer`, and
  `Serial` protocols.
- The generic type `Data` of `uefi::Error<Data: Debug>` doesn't need to be
  `Display` to be compatible with `core::error::Error`. Note that the error
  Trait requires the `unstable` feature.
- deprecation removals:
  - interfaces `BootServices::locate_protocol` and
    `BootServices::handle_protocol` were removed. `BootServices::open_protocol`
    and `BootServices::open_protocol_exclusive` are better variants and
    available since EFI 1.10 (2002).
  - `ScopedProtocol::interface` is not public anymore. Use the `Deref` trait.


# uefi - 0.19.1 (2023-02-04)

## Added
- Added `table::boot::PAGE_SIZE` constant.

## Changed
- Fixed several protocol functions so that they work with unsized protocols
  (like `DevicePath`): `BootServices::locate_device_path`,
  `BootServices::get_handle_for_protocol`, `BootServices::test_protocol`,
  `BootServices::find_handles`, and `SearchType::from_proto`.
- Fixed a warning printed when using `uefi` as a dependency: "the following
  packages contain code that will be rejected by a future version".


# uefi - 0.19.0 (2023-01-16)

## Added
- Implementations for the trait `EqStrUntilNul` now allow `?Sized` inputs. This means that
  you can write `some_cstr16.eq_str_until_nul("test")` instead of
  `some_cstr16.eq_str_until_nul(&"test")` now.
- Added `TryFrom<core::ffi::CStr>` implementation for `CStr8`.
- Added `Directory::read_entry_boxed` which works similar to `File::get_boxed_info`. This allows
  easier iteration over the entries in a directory. (requires the **alloc** feature)
- Added `Directory::read_entry_boxed_in` and `File::get_boxed_info_in` that use the `allocator_api`
  feature. (requires the **unstable** and **alloc** features)
- Added an `core::error::Error` implementation for `Error` to ease
  integration with error-handling crates. (requires the **unstable** feature)
- Added partial support for the TCG protocols for TPM devices under `uefi::proto::tcg`.

## Changed
- `UnalignedSlice` now implements `Clone`, and the `Debug` impl now
  prints the elements instead of the internal fields.
- The unstable `negative_impls` feature is no longer required to use this library.
- `BootServices::memory_map()` now returns `MemoryMapIter` instead of
  `impl Iterator` which simplifies usage.
- `BootServices::exit_boot_services()` now returns `MemoryMapIter` instead of
  `impl Iterator` which simplifies usage.
- `GraphicsOutput::modes()` now returns `ModesIter` instead of `impl Iterator`
   which simplifies usage.
- Use of the unstable `ptr_metadata` feature has been replaced with a dependency
  on the [`ptr_meta`](https://docs.rs/ptr_meta) crate.
- `pxe::DiscoverInfo` is now a DST. Create with `new_in_buffer` by supplying a
  `MaybeUninit<u8>` slice of appropriate length.
- Redundant private field used for padding in `MemoryDescriptor` structure was removed. Now all
  fields of this struct are public.


# uefi - 0.18.0 (2022-11-15)

## Added
- Added `PhysicalAddress` and `VirtualAddress` type aliases.
- Added `Guid::from_bytes` and `Guid::to_bytes`.
- Added `UnalignedSlice` for representing a reference to an unaligned
  slice.
- Added `DeviceSubType::MESSAGING_REST_SERVICE` and
  `DeviceSubType::MESSAGING_NVME_OF_NAMESPACE`.
- Added `MemoryAttribute::SPECIAL_PURPOSE`, `MemoryAttribute::CPU_CRYPTO`,
  `MemoryAttribute::ISA_VALID`, and `MemoryAttribute::ISA_MASK`.
- Added the `UnicodeCollation` protocol
- Added structs to represent each type of device path node. All node
  types specified in the UEFI 2.10 Specification are now supported.
- Added `DevicePathBuilder` for building new device paths.
- Added `BootServices::install_protocol_interface`,
  `BootServices::uninstall_protocol_interface`, and
  `BootServices::reinstall_protocol_interface`.
- Added `BootServices::register_protocol_notify`.
- Added `SearchType::ByRegisterNotify`and `ProtocolSearchKey`.

## Changed
- Renamed crate feature `alloc` to `global_allocator`.
- Renamed crate feature `exts` to `alloc`.
- Fixed the definition of `AllocateType` so that `MaxAddress` and
  `Address` always take a 64-bit value, regardless of target platform.
- The conversion methods on `DevicePathToText` and `DevicePathFromText`
  now return a `uefi::Result` instead of an `Option`.
- `Event` is now a newtype around `NonNull<c_void>` instead of `*mut c_void`.
- Changed `SystemTable::firmware_revision` to return a `u32` instead of
  a `Revision`. The firmware revision's format is vendor specific and
  may not have the same semantics as the UEFI revision.
- Changed `Revision` to `repr(transparent)`.
- Add `Revision::EFI_2_100` constant.
- The `Revision` type now implements `Display` with correct formatting
  for all UEFI versions. The custom `Debug` impl has been removed and
  replaced with a derived `Debug` impl.
- `CStr16::from_u16_with_nul_unchecked` and `cstr16!` are now allowed in
  `const` contexts.

## Removed
- Removed `UnalignedCStr16`; use `UnalignedSlice` instead. An
  `UnalignedSlice<u16>` can be converted to a string with `to_cstr16` or
  `to_cstring16`.
- Removed `as_file_path_media_device_path` and
  `as_hard_drive_media_device_path` from `DevicePathNode`. Use
  `DevicePathNode::as_enum` instead. Alternatively, convert with `TryInto`,
  e.g. `let node: &proto::device_path::media::HardDrive = node.try_into()?`.
- Removed `AcpiDevicePath` and `HardDriveMediaDevicePath`. Use
  `proto::device_path::acpi::Acpi` and
  `proto::device_path::media::HardDrive` instead.  `


# uefi - 0.17.0 (2022-09-09)

## Added
- Added `Deref` and `DerefMut` trait implementations to `ScopedProtocol`.
  This eliminates the need to explicitly access the `interface` field,
  which is now marked as deprecated.
- Implemented `core::fmt::Write` for the `Serial` protocol.
- Added the `MemoryProtection` protocol.
- Added `BootServices::get_handle_for_protocol`.
- Added trait `EqStrUntilNul` and implemented it for `CStr8`, `CStr16`, and `CString16`
  (CString8 doesn't exist yet). Now you can compare everything that is `AsRef<str>`
  (such as `String` and `str` from the standard library) to UEFI strings. Please head to the
  documentation of `EqStrUntilNul` to find out limitations and further information.
- Added `BootServices::image_handle` to get the handle of the executing
  image. The image is set automatically by the `#[entry]` macro; if a
  program does not use that macro then it should call
  `BootServices::set_image_handle`.
- Added `BootServices::open_protocol_exclusive`. This provides a safe
  and convenient subset of `open_protocol` that can be used whenever a
  resource doesn't need to be shared. In same cases sharing is useful
  (e.g. you might want to draw to the screen using the graphics
  protocol, but still allow stdout output to go to the screen as
  well), and in those cases `open_protocol` can still be used.
- Added `DiskIo` and `DiskIo2` protocols.
- Added `HardDriveMediaDevicePath` and related types.
- Added `PartialOrd` and `Ord` to the traits derived by `Guid`.
- The `File` trait now knows the methods `is_regular_file` and `is_directory`.
  Developers profit from this on the struct `FileHandle`, for example.

## Changed
- Marked `BootServices::handle_protocol` as `unsafe`. (This method is
  also deprecated -- use `open_protocol_exclusive` or `open_protocol` instead.)
- Deprecated `BootServices::locate_protocol` and marked it `unsafe`. Use
  `BootServices::get_handle_for_protocol` and
  `BootServices::open_protocol_exclusive` (or
  `BootServices::open_protocol`) instead.
- Renamed feature `ignore-logger-errors` to `panic-on-logger-errors` so that it is
  additive. It is now a default feature.
- Corrected the name of `BlockIOMedia::is_media_preset` to `is_media_present`.

## Removed
- Removed the `exts::allocate_buffer` function. This function could
  cause undefined behavior when called with a `Layout` with an alignment
  other than 1. A safe alternative is to use
  [`Vec::into_boxed_slice`](https://doc.rust-lang.org/std/vec/struct.Vec.html#method.into_boxed_slice).
- Removed `From` conversions from `ucs2::Error` to `Status` and `Error`.
- Removed use of the unstable `try_trait_v2` feature, which allowed `?`
  to be used with `Status` in a function returning `uefi::Result`. This
  can be replaced by calling `status.into()`, or `Result::from(status)`
  in cases where the compiler needs a type hint.


# uefi - 0.16.1

## Added
- Added EFI revision constants to `Revision`.

## Fixed
- The table `Header` struct's `Debug` impl now prints the correct signature.
- The `BootServices::create_event_ex` and
  `RuntimeServices::query_variable_info` methods now check the table
  version to make sure it's 2.0 or higher before calling the associated
  function pointers. This prevents potential invalid pointer access.
- Fixed an incorrect pointer cast in the `Rng` protocol that could cause
  undefined behavior.

## Changed
- Relaxed the version requirements for the `bitflags` and `log`
  dependencies to allow earlier patch versions.
- Enabled `doc_auto_cfg` on docs.rs to show badges on items that are
  gated behind a feature.


# uefi - 0.16.0 (2022-05-16)

## Added
- Added `FileHandle::into_directory` and `FileHandle::into_regular_file`.
- Added `TimeParams`, `Time::invalid`, and `Time::is_invalid`.
- Added `RuntimeServices::query_variable_info` and `VariableStorageInfo`.
- Added `DevicePathToText` and `DevicePathFromText`.
- Added `LoadedImage::file_path`
- Implemented `TryFrom<Vec<u16>> for CString16`.
- Added `UnalignedCStr16`.
- Added `FilePathMediaDevicePath`.
- Added `DevicePath::as_acpi_device_path` and
  `DevicePath::as_file_path_media_device_path`.
- Included `cstr8` and `cstr16` macros from `uefi-macros` in the prelude.
- Added `DevicePathInstance`, `DevicePathNode`, and `FfiDevicePath`.

## Changed
- `Time::new` now takes a single `TimeParams` argument so that date and
  time fields can be explicitly named at the call site.
- The file info types now derive `PartialEq` and `Eq`.
- The `FileAttributes` type is now `repr(transparent)`.
- `DevicePath` is now a DST that represents an entire device path. The
  `DevicePathInstance` and `DevicePathNode` provide views of path
  instances and nodes, respectively.
- The methods of `Revision` are now `const`.

## Fixed

- Fixed undefined behavior in `proto::media::file::File::get_boxed_info`.


# uefi - 0.15.2 (2022-03-15)

## Added
- Added `PartialEq` impls for `CStr16 == CStr16`, `&CStr16 == CString`,
  and `CString == &CStr16`.
- Added `Display` impl for `CString16`.
- Added `Handle::from_ptr` and `SystemTable<View>::from_ptr`, which are
  `unsafe` methods for initializing from a raw pointer.
- Added `CStr16::as_slice_with_nul` to provide immutable access to the
  underlying slice.
- Added `LoadedImage::load_options_as_bytes` and
  `LoadedImage::load_options_as_cstr16`.
- Added `Align::offset_up_to_alignment`, `Align::round_up_to_alignment`,
  and `Align::align_buf`.
- Added `BootServices::connect_controller` and
  `BootServices::disconnect_controller`.
- Added `BootServices::load_image` and `LoadImageSource`. Together these
  replace `BootServices::load_image_from_buffer` and also allow an image
  to be loaded via the `SimpleFileSystem` protocol.
- Added `Rng` protocol.
- Added `GptPartitionAttributes` struct and associated constants.
- Added `Output::output_string_lossy`.
- Added `ResultExt::handle_warning`.

## Changed
- Updated to the 2021 edition.
- `File::open` now takes the filename as `&CStr16` instead of `&str`,
  avoiding an implicit string conversion.
- `FileInfo::new`, `FileSystemInfo::new`, and
  `FileSystemVolumeLabel::new` now take their `name` parameter as
  `&CStr16` instead of `&str`, avoiding an implicit string
  conversion. Additionally, an unaligned storage buffer is now allowed
  as long as it is big enough to provide an aligned subslice.
- `LoadImage::set_load_options` now takes a `u8` pointer instead of
  `Char16`.
- The `Error` type is now public.
- The type of `GptPartitionEntry.attributes` is now
  `GptPartitionAttributes`.
- The `uefi::Result` type now treats UEFI warnings as errors by
  default. The `uefi::Result::Ok` variant no longer contains a
  `Completion`, so the type behaves more like a regular Rust `Result`
  type.

## Removed
- Removed `CStr16::as_string` method. Use
  [`ToString`](https://doc.rust-lang.org/alloc/string/trait.ToString.html)
  instead.
- Removed `FileInfoCreationError::InvalidChar`. This error type is no
  longer needed due to the removal of implicit string conversions in
  file info types.
- Removed `LoadedImage::load_options`, use
  `LoadedImage::load_options_as_bytes` or
  `LoadedImage::load_options_as_cstr16` instead.
- Removed `NamedFileProtocolInfo`, `FileInfoHeader`,
  `FileSystemInfoHeader`, and `FileSystemVolumeLabelHeader`. Use
  `FileInfo`, `FileSystemInfo`, and `FileSystemVolumeLabel` instead.
- Removed `BootServices::load_image_from_buffer`. Use
  `BootServices::load_image` instead.
- Removed `Completion` type. Warnings are now treated as errors.
- Removed many `ResultExt` methods, for most of them the standard
  `Result` methods can be used instead. Use `unwrap` instead of
  `unwrap_success`, `expect` instead of `expect_success`, `expect_err`
  instead of `expect_error`, and `map` instead of `map_inner`. The
  `log_warning` method has also been removed, use the new
  `ResultExt::handle_warning` method instead.

## Fixed
- Fixed compilation with Rust 1.60 by no longer enabling the
  `vec_spare_capacity` feature, which has been stabilized.
- Fixed the header size calculated by `FileInfo::new` and
  `FileSystemInfo::new`.
- Fixed incorrect alignment of the volume label field in
  `FileSystemInfo`. This caused the beginning of the string to be
  truncated and could result in out-of-bounds reads.
- Fixed size check for file info types so that alignment padding is
  taken into account. This fixes potential out-of-bounds writes.


[uefi-rs book]: https://rust-osdev.github.io/uefi-rs/HEAD<|MERGE_RESOLUTION|>--- conflicted
+++ resolved
@@ -18,13 +18,10 @@
   `&self`.
 - **Breaking:** The `pxe::Mode` struct is now opaque. Use method calls to access
   mode data instead of direct field access.
-<<<<<<< HEAD
 - **Breaking:** `PoolDevicePathNode` and `PoolDevicePath` moved from module
   `proto::device_path::text` to `proto::device_path`.
-=======
 - **Breaking:** `exit_boot_services` now consumes a `Option<MemoryType>` which
   defaults to the recommended value of `MemoryType::LOADER_DATA`.
->>>>>>> c8ccc4f9
 - `boot::memory_map()` will never return `Status::BUFFER_TOO_SMALL` from now on,
   as this is considered a hard internal error where users can't do anything
   about it anyway. It will panic instead.
